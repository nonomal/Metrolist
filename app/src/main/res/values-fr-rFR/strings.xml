<resources>
    <!-- Bottom navigation -->
    <string name="home">Accueil</string>
    <string name="songs">Chansons</string>
    <string name="artists">Artistes</string>
    <string name="albums">Albums</string>
<<<<<<< HEAD
    <string name="playlists">Listes de lecture</string>
=======
    <string name="playlists">Playlist</string>
>>>>>>> eb67f100

    <!-- Top bar -->
    <plurals name="n_selected">
        <item quantity="one">%d sélectionné</item>
        <item quantity="many">%d sélectionnés</item>
        <item quantity="other">%d sélectionnés</item>
    </plurals>

    <!-- Home -->
    <string name="history">Historique</string>
    <string name="stats">Statistiques</string>
    <string name="mood_and_genres">Humeurs et genres</string>
    <string name="account">Compte</string>
    <string name="quick_picks">Sélections rapides</string>
    <string name="quick_picks_empty">Écoutez quelques musiques pour générer vos sélections rapides</string>
    <string name="new_release_albums">Nouveautés</string>

    <!-- History -->
    <string name="today">Aujourd\’hui</string>
    <string name="yesterday">Hier</string>
    <string name="this_week">Cette semaine</string>
    <string name="last_week">Semaine dernière</string>

    <!-- Stats -->
    <string name="most_played_songs">Musiques les plus jouées</string>
    <string name="most_played_artists">Artistes les plus joués</string>
    <string name="most_played_albums">Albums les plus joués</string>

    <!-- Search -->
    <string name="search">Rechercher</string>
    <string name="search_yt_music">Rechercher sur Youtube Musique…</string>
    <string name="search_library">Rechercher dans votre bibliothèque…</string>
    <string name="filter_library">Bibliothèque</string>
    <string name="filter_liked">Aimé</string>
    <string name="filter_downloaded">Téléchargé</string>
    <string name="filter_all">Tout</string>
    <string name="filter_songs">Chansons</string>
    <string name="filter_videos">Vidéos</string>
    <string name="filter_albums">Albums</string>
    <string name="filter_artists">Artistes</string>
    <string name="filter_playlists">Listes de lecture</string>
    <string name="filter_community_playlists">Listes de lecture de la communauté</string>
    <string name="filter_featured_playlists">Listes de lecture mises en avant</string>
    <string name="filter_bookmarked">Favoris</string>
    <string name="no_results_found">Aucun résultat trouvé</string>

    <!-- Artist screen -->
    <string name="from_your_library">De votre bibliothèque</string>

    <!-- Playlist -->
    <string name="liked_songs">Chansons aimées</string>
    <string name="downloaded_songs">Musiques téléchargées</string>
    <string name="playlist_is_empty">La liste de lecture est vide</string>

    <!-- Button -->
    <string name="retry">Réessayer</string>
    <string name="radio">Radio</string>
    <string name="shuffle">Lecture aléatoire</string>
<<<<<<< HEAD
    <string name="reset">Réinitialiser</string>
=======
    <string name="reset">Reinitialiser</string>
>>>>>>> eb67f100

    <!-- Menu -->
    <string name="details">Détails</string>
    <string name="edit">Modifier</string>
    <string name="start_radio">Démarrer la radio</string>
    <string name="play">Jouer</string>
<<<<<<< HEAD
    <string name="play_next">Jouer à la suite</string>
    <string name="add_to_queue">Ajouter à la file d\’attente</string>
=======
    <string name="play_next">Lire ensuite</string>
    <string name="add_to_queue">Ajouter à la file d\'attente</string>
>>>>>>> eb67f100
    <string name="add_to_library">Ajouter à la bibliothèque</string>
    <string name="remove_from_library">Supprimer de la bibliothèque</string>
    <string name="download">Télécharger</string>
    <string name="downloading">Téléchargement</string>
    <string name="remove_download">Supprimer le téléchargement</string>
<<<<<<< HEAD
    <string name="import_playlist">Importer une liste de lecture</string>
    <string name="add_to_playlist">Ajouter à une liste de lecture</string>
    <string name="view_artist">Voir l\’artiste</string>
    <string name="view_album">Voir l\’album</string>
    <string name="refetch">Récupérer</string>
    <string name="share">Partager</string>
    <string name="delete">Effacer</string>
    <string name="remove_from_history">Supprimer de l\’historique</string>
=======
    <string name="import_playlist">Importer une playlist</string>
    <string name="add_to_playlist">Ajouter à une playlist</string>
    <string name="view_artist">Voir l\'artiste</string>
    <string name="view_album">Voir l\'album</string>
    <string name="refetch">Récupérer</string>
    <string name="share">Partager</string>
    <string name="delete">Effacer</string>
    <string name="remove_from_history">Supprimer de l\'historique</string>
>>>>>>> eb67f100
    <string name="search_online">Rechercher en ligne</string>
    <string name="sync">Synchroniser</string>
    <string name="advanced">Avancé</string>

    <!-- Sort menu -->
    <string name="sort_by_create_date">Date d\’ajout</string>
    <string name="sort_by_name">Nom</string>
    <string name="sort_by_artist">Artiste</string>
    <string name="sort_by_year">Année</string>
    <string name="sort_by_song_count">Nombre de chansons</string>
    <string name="sort_by_length">Longueur</string>
<<<<<<< HEAD
    <string name="sort_by_play_time">Temps d’écoute</string>
    <string name="sort_by_custom">Commande personnalisée</string>
=======
    <string name="sort_by_play_time">Les plus jouées</string>
    <string name="sort_by_custom">Personnalisé</string>
>>>>>>> eb67f100

    <!-- Dialog -->
    <string name="media_id">Identifiant du média</string>
    <string name="mime_type">Type MIME</string>
    <string name="codecs">Codecs</string>
    <string name="bitrate">Débit</string>
    <string name="sample_rate">Taux d\’échantillonnage</string>
    <string name="loudness">Intensité</string>
    <string name="volume">Volume</string>
    <string name="file_size">Taille du fichier</string>
    <string name="unknown">Inconnu</string>
    <string name="copied">Copié dans le presse-papiers</string>

    <string name="edit_lyrics">Modifier les paroles</string>
    <string name="search_lyrics">Rechercher les paroles</string>

    <string name="edit_song">Éditer la chanson</string>
    <string name="song_title">Titre</string>
    <string name="song_artists">Artiste</string>
    <string name="error_song_title_empty">Le titre de la chanson ne peut pas être vide.</string>
    <string name="error_song_artist_empty">L\’artiste de la chanson ne peut pas être vide.</string>
    <string name="save">Sauvegarder</string>

<<<<<<< HEAD
    <string name="choose_playlist">Choisir la liste de lecture</string>
    <string name="edit_playlist">Editer la liste de lecture</string>
    <string name="create_playlist">Créer une liste de lecture</string>
    <string name="playlist_name">Nom de la liste de lecture</string>
    <string name="error_playlist_name_empty">Le nom de la liste de lecture ne peut être vide.</string>
=======
    <string name="choose_playlist">Choisir la playlist</string>
    <string name="edit_playlist">Editer la playlist</string>
    <string name="create_playlist">Créer une playlist</string>
    <string name="playlist_name">Nom de la playlist</string>
    <string name="error_playlist_name_empty">Le nom de la playlist ne peut pas être vide.</string>
>>>>>>> eb67f100

    <string name="edit_artist">Éditer l\’artiste</string>
    <string name="artist_name">Nom de l\’artiste</string>
    <string name="error_artist_name_empty">Le nom de l\’artiste ne peut être vide.</string>

    <!-- Noun -->
    <plurals name="n_song">
        <item quantity="one">%d chanson</item>
        <item quantity="other">%d chansons</item>
        <item quantity="many">%d chansons</item>
    </plurals>
    <plurals name="n_artist">
        <item quantity="one">%d artist</item>
        <item quantity="other">%d artistes</item>
        <item quantity="many">%d artistes</item>
    </plurals>
    <plurals name="n_album">
        <item quantity="one">%d album</item>
        <item quantity="other">%d albums</item>
        <item quantity="many">%d albums</item>
    </plurals>
    <plurals name="n_playlist">
        <item quantity="one">%d liste de lecture</item>
        <item quantity="other">%d listes de lecture</item>
        <item quantity="many">%d listes de lecture</item>
    </plurals>
    <plurals name="n_week">
        <item quantity="one">%d semaine</item>
        <item quantity="many">%d semaines</item>
        <item quantity="other">%d semaines</item>
    </plurals>
    <plurals name="n_month">
        <item quantity="one">%d mois</item>
        <item quantity="many">%d mois</item>
        <item quantity="other">%d mois</item>
    </plurals>
    <plurals name="n_year">
        <item quantity="one">%d ans</item>
        <item quantity="many">%d ans</item>
        <item quantity="other">%d ans</item>
    </plurals>

    <!-- Snackbar -->
    <string name="playlist_imported">Playlist importée</string>
    <string name="removed_song_from_playlist">\"%s\" supprimé de la playlist</string>
    <string name="playlist_synced">Playlist synchronisée</string>
    <string name="undo">annuler</string>

    <!-- Player -->
    <string name="lyrics_not_found">Paroles introuvables</string>
    <string name="sleep_timer">Minuterie de sommeil</string>
    <string name="end_of_song">Fin de chanson</string>
    <plurals name="minute">
        <item quantity="one">%d minute</item>
        <item quantity="many">%d minutes</item>
        <item quantity="other">%d minutes</item>
    </plurals>
    <string name="error_no_stream">Aucun flux disponible</string>
    <string name="error_no_internet">Pas de connexion réseau</string>
    <string name="error_timeout">Temps libre</string>
    <string name="error_unknown">Erreur inconnue</string>

    <!-- Player action -->
    <string name="action_like">Like</string>
<<<<<<< HEAD
    <string name="action_remove_like">Retirer le like</string>
    <string name="action_shuffle_on">Lecture aléatoire</string>
    <string name="action_shuffle_off">Pas de lecture aléatoire</string>
    <string name="repeat_mode_off">Répétition désactivée</string>
    <string name="repeat_mode_one">Répéter la chanson actuelle</string>
    <string name="repeat_mode_all">Répéter la liste d’attente</string>
=======
    <string name="action_remove_like">Enlever le like</string>
    <string name="action_shuffle_on">Shuffle activé</string>
    <string name="action_shuffle_off">Shuffle désactivé</string>
    <string name="repeat_mode_off">Répétition désactivé</string>
    <string name="repeat_mode_one">Répéter la musique actuelle</string>
    <string name="repeat_mode_all">Répeter la queue</string>
>>>>>>> eb67f100

    <!-- Queue Title -->
    <string name="queue_all_songs">Toutes les chansons</string>
    <string name="queue_searched_songs">Chansons recherchées</string>

    <!-- Notification name -->
    <string name="music_player">Lecteur de musique</string>

    <!-- Settings -->
    <string name="settings">Paramètres</string>
    <string name="appearance">Apparence</string>
    <string name="enable_dynamic_theme">Activer le thème dynamique</string>
    <string name="dark_theme">Thème sombre</string>
    <string name="dark_theme_on">Activé</string>
    <string name="dark_theme_off">Désactivé</string>
    <string name="dark_theme_follow_system">Suivre le système</string>
    <string name="pure_black">Noir profond</string>
    <string name="default_open_tab">Menu ouvert par défaut</string>
    <string name="customize_navigation_tabs">Personnaliser les menus de navigation</string>
    <string name="lyrics_text_position">Position du texte des paroles</string>
    <string name="left">Gauche</string>
    <string name="center">Centre</string>
    <string name="right">Droite</string>

    <string name="content">Contenu</string>
    <string name="login">Connexion</string>
    <string name="content_language">Langue du contenu par défaut</string>
    <string name="content_country">Pays du contenu par défaut</string>
    <string name="system_default">Système par défaut</string>
    <string name="enable_proxy">Activer un proxy</string>
    <string name="proxy_type">Type de proxy</string>
    <string name="proxy_url">URL proxy</string>
    <string name="restart_to_take_effect">Redémarrer pour prendre effet</string>

    <string name="player_and_audio">Lecteur et audio</string>
    <string name="audio_quality">Qualité audio</string>
    <string name="audio_quality_auto">Auto</string>
    <string name="audio_quality_high">Haut</string>
    <string name="audio_quality_low">Faible</string>
    <string name="persistent_queue">File d\’attente persistante</string>
    <string name="skip_silence">Ignorer le silence</string>
    <string name="audio_normalization">Normalisation audio</string>
    <string name="equalizer">Égaliseur</string>

    <string name="storage">Stockage</string>
    <string name="cache">Cache</string>
    <string name="image_cache">Cache d\’images</string>
    <string name="song_cache">Cache de chanson</string>
    <string name="max_cache_size">Taille maximale du cache</string>
    <string name="unlimited">Illimité</string>
    <string name="clear_all_downloads">Effacer tous les téléchargements</string>
    <string name="max_image_cache_size">Taille maximale du cache d\’images</string>
    <string name="clear_image_cache">Effacer le cache des images</string>
    <string name="max_song_cache_size">Taille maximale du cache de chansons</string>
    <string name="clear_song_cache">Effacer le cache de la chanson</string>
    <string name="size_used">%s utilisé</string>

    <string name="privacy">Confidentialité</string>
    <string name="pause_listen_history">Suspendre l\’historique d\’écoute</string>
    <string name="clear_listen_history">Effacer l\’historique d\’écoute</string>
    <string name="clear_listen_history_confirm">Voulez-vous vraiment effacer tout l\’historique d\’écoute ?</string>
    <string name="pause_search_history">Suspendre l\'historique des recherches</string>
    <string name="clear_search_history">Effacer l\'historique</string>
    <string name="clear_search_history_confirm">Voulez-vous vraiment effacer tout l\’historique de recherche ?</string>
    <string name="enable_kugou">Activer le fournisseur de paroles KuGou</string>

    <string name="backup_restore">Sauvegarde et restauration</string>
    <string name="backup">Sauvegarder</string>
    <string name="restore">Restaurer</string>
    <string name="imported_playlist">Playlist importée</string>
    <string name="backup_create_success">Sauvegarde créée avec succès</string>
    <string name="backup_create_failed">Impossible de créer la sauvegarde</string>
    <string name="restore_failed">Échec de la restauration de la sauvegarde</string>

<<<<<<< HEAD
    <string name="about">À propos de</string>
    <string name="app_version">Version de l\’application</string>

    <string name="new_version_available">Nouvelle version disponible</string>
    <string name="translation_models">Modèles de traduction</string>
    <string name="clear_translation_models">Effacer les modèles de traduction</string>
=======
    <string name="about">À propos</string>
    <string name="app_version">Version de l\'application</string>

    <string name="new_version_available">Nouvelle version disponible</string>
    <string name="translation_models">Modèles de traductions</string>
    <string name="clear_translation_models">Effacer les traductions</string>
>>>>>>> eb67f100
</resources><|MERGE_RESOLUTION|>--- conflicted
+++ resolved
@@ -4,11 +4,7 @@
     <string name="songs">Chansons</string>
     <string name="artists">Artistes</string>
     <string name="albums">Albums</string>
-<<<<<<< HEAD
     <string name="playlists">Listes de lecture</string>
-=======
-    <string name="playlists">Playlist</string>
->>>>>>> eb67f100
 
     <!-- Top bar -->
     <plurals name="n_selected">
@@ -67,30 +63,20 @@
     <string name="retry">Réessayer</string>
     <string name="radio">Radio</string>
     <string name="shuffle">Lecture aléatoire</string>
-<<<<<<< HEAD
     <string name="reset">Réinitialiser</string>
-=======
-    <string name="reset">Reinitialiser</string>
->>>>>>> eb67f100
 
     <!-- Menu -->
     <string name="details">Détails</string>
     <string name="edit">Modifier</string>
     <string name="start_radio">Démarrer la radio</string>
     <string name="play">Jouer</string>
-<<<<<<< HEAD
     <string name="play_next">Jouer à la suite</string>
     <string name="add_to_queue">Ajouter à la file d\’attente</string>
-=======
-    <string name="play_next">Lire ensuite</string>
-    <string name="add_to_queue">Ajouter à la file d\'attente</string>
->>>>>>> eb67f100
     <string name="add_to_library">Ajouter à la bibliothèque</string>
     <string name="remove_from_library">Supprimer de la bibliothèque</string>
     <string name="download">Télécharger</string>
     <string name="downloading">Téléchargement</string>
     <string name="remove_download">Supprimer le téléchargement</string>
-<<<<<<< HEAD
     <string name="import_playlist">Importer une liste de lecture</string>
     <string name="add_to_playlist">Ajouter à une liste de lecture</string>
     <string name="view_artist">Voir l\’artiste</string>
@@ -99,16 +85,6 @@
     <string name="share">Partager</string>
     <string name="delete">Effacer</string>
     <string name="remove_from_history">Supprimer de l\’historique</string>
-=======
-    <string name="import_playlist">Importer une playlist</string>
-    <string name="add_to_playlist">Ajouter à une playlist</string>
-    <string name="view_artist">Voir l\'artiste</string>
-    <string name="view_album">Voir l\'album</string>
-    <string name="refetch">Récupérer</string>
-    <string name="share">Partager</string>
-    <string name="delete">Effacer</string>
-    <string name="remove_from_history">Supprimer de l\'historique</string>
->>>>>>> eb67f100
     <string name="search_online">Rechercher en ligne</string>
     <string name="sync">Synchroniser</string>
     <string name="advanced">Avancé</string>
@@ -120,13 +96,8 @@
     <string name="sort_by_year">Année</string>
     <string name="sort_by_song_count">Nombre de chansons</string>
     <string name="sort_by_length">Longueur</string>
-<<<<<<< HEAD
     <string name="sort_by_play_time">Temps d’écoute</string>
-    <string name="sort_by_custom">Commande personnalisée</string>
-=======
-    <string name="sort_by_play_time">Les plus jouées</string>
     <string name="sort_by_custom">Personnalisé</string>
->>>>>>> eb67f100
 
     <!-- Dialog -->
     <string name="media_id">Identifiant du média</string>
@@ -150,20 +121,12 @@
     <string name="error_song_artist_empty">L\’artiste de la chanson ne peut pas être vide.</string>
     <string name="save">Sauvegarder</string>
 
-<<<<<<< HEAD
     <string name="choose_playlist">Choisir la liste de lecture</string>
     <string name="edit_playlist">Editer la liste de lecture</string>
     <string name="create_playlist">Créer une liste de lecture</string>
     <string name="playlist_name">Nom de la liste de lecture</string>
     <string name="error_playlist_name_empty">Le nom de la liste de lecture ne peut être vide.</string>
-=======
-    <string name="choose_playlist">Choisir la playlist</string>
-    <string name="edit_playlist">Editer la playlist</string>
-    <string name="create_playlist">Créer une playlist</string>
-    <string name="playlist_name">Nom de la playlist</string>
-    <string name="error_playlist_name_empty">Le nom de la playlist ne peut pas être vide.</string>
->>>>>>> eb67f100
-
+  
     <string name="edit_artist">Éditer l\’artiste</string>
     <string name="artist_name">Nom de l\’artiste</string>
     <string name="error_artist_name_empty">Le nom de l\’artiste ne peut être vide.</string>
@@ -227,21 +190,12 @@
 
     <!-- Player action -->
     <string name="action_like">Like</string>
-<<<<<<< HEAD
     <string name="action_remove_like">Retirer le like</string>
     <string name="action_shuffle_on">Lecture aléatoire</string>
     <string name="action_shuffle_off">Pas de lecture aléatoire</string>
     <string name="repeat_mode_off">Répétition désactivée</string>
     <string name="repeat_mode_one">Répéter la chanson actuelle</string>
     <string name="repeat_mode_all">Répéter la liste d’attente</string>
-=======
-    <string name="action_remove_like">Enlever le like</string>
-    <string name="action_shuffle_on">Shuffle activé</string>
-    <string name="action_shuffle_off">Shuffle désactivé</string>
-    <string name="repeat_mode_off">Répétition désactivé</string>
-    <string name="repeat_mode_one">Répéter la musique actuelle</string>
-    <string name="repeat_mode_all">Répeter la queue</string>
->>>>>>> eb67f100
 
     <!-- Queue Title -->
     <string name="queue_all_songs">Toutes les chansons</string>
@@ -316,19 +270,10 @@
     <string name="backup_create_failed">Impossible de créer la sauvegarde</string>
     <string name="restore_failed">Échec de la restauration de la sauvegarde</string>
 
-<<<<<<< HEAD
     <string name="about">À propos de</string>
     <string name="app_version">Version de l\’application</string>
 
     <string name="new_version_available">Nouvelle version disponible</string>
     <string name="translation_models">Modèles de traduction</string>
     <string name="clear_translation_models">Effacer les modèles de traduction</string>
-=======
-    <string name="about">À propos</string>
-    <string name="app_version">Version de l\'application</string>
-
-    <string name="new_version_available">Nouvelle version disponible</string>
-    <string name="translation_models">Modèles de traductions</string>
-    <string name="clear_translation_models">Effacer les traductions</string>
->>>>>>> eb67f100
 </resources>
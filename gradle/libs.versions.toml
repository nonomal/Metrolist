[versions]
androidGradlePlugin = "8.12.0-alpha04"
annotation = "1.9.1"
json = "20250517"
kotlin = "2.2.0-RC2"
compose = "1.9.0-alpha04"
lifecycle = "2.9.1"
material3 = "1.4.0-alpha15"
materialKolor = "3.0.0-beta05"
media3 = "1.8.0-alpha01"
room = "2.7.1"
hilt = "2.56.2"
ktor = "3.1.3"
<<<<<<< HEAD
ksp = "2.2.0-RC2-2.0.1"
=======
ksp = "2.2.0-RC2-2.0.2"
>>>>>>> e65ca1f4
kuromojiIpadic = "0.9.0"

[libraries]
annotation = { module = "androidx.annotation:annotation", version.ref = "annotation" }
guava = { group = "com.google.guava", name = "guava", version = "33.4.8-jre" }
coroutines-guava = { group = "org.jetbrains.kotlinx", name = "kotlinx-coroutines-guava", version = "1.10.2" }
concurrent-futures = { group = "androidx.concurrent", name = "concurrent-futures-ktx", version = "1.3.0-beta01" }

gradle = { group = "com.android.tools.build", name = "gradle", version.ref = "androidGradlePlugin" }
activity = { group = "androidx.activity", name = "activity-compose", version = "1.12.0-alpha02" }
navigation = { group = "androidx.navigation", name = "navigation-compose", version = "2.9.0" }
hilt-navigation = { group = "androidx.hilt", name = "hilt-navigation-compose", version = "1.3.0-alpha01" }
datastore = { group = "androidx.datastore", name = "datastore-preferences", version = "1.2.0-alpha02" }

compose-runtime = { group = "androidx.compose.runtime", name = "runtime", version.ref = "compose" }
compose-foundation = { group = "androidx.compose.foundation", name = "foundation", version.ref = "compose" }
compose-ui = { group = "androidx.compose.ui", name = "ui", version.ref = "compose" }
compose-ui-util = { group = "androidx.compose.ui", name = "ui-util", version.ref = "compose" }
compose-ui-tooling = { group = "androidx.compose.ui", name = "ui-tooling", version.ref = "compose" }
compose-animation = { group = "androidx.compose.animation", name = "animation-graphics", version.ref = "compose" }
compose-reorderable = { module = "sh.calvin.reorderable:reorderable", version = "2.5.1" }

squigglyslider = { group = "me.saket.squigglyslider", name = "squigglyslider", version = "1.0.0" }

viewmodel = { group = "androidx.lifecycle", name = "lifecycle-viewmodel-ktx", version.ref = "lifecycle" }
viewmodel-compose = { group = "androidx.lifecycle", name = "lifecycle-viewmodel-compose", version.ref = "lifecycle" }

material3 = { group = "androidx.compose.material3", name = "material3", version.ref = "material3" }

materialKolor = { module = "com.materialkolor:material-kolor", version.ref = "materialKolor" }

coil = { group = "io.coil-kt", name = "coil-compose", version = "2.7.0" }

shimmer = { group = "com.valentinilk.shimmer", name = "compose-shimmer", version = "1.3.3" }

palette = { group = "androidx.palette", name = "palette", version = "1.0.0" }

media3 = { group = "androidx.media3", name = "media3-exoplayer", version.ref = "media3" }
media3-okhttp = { group = "androidx.media3", name = "media3-datasource-okhttp", version.ref = "media3" }
media3-session = { group = "androidx.media3", name = "media3-session", version.ref = "media3" }

room-runtime = { group = "androidx.room", name = "room-runtime", version.ref = "room" }
room-compiler = { group = "androidx.room", name = "room-compiler", version.ref = "room" }
room-ktx = { group = "androidx.room", name = "room-ktx", version.ref = "room" }

apache-lang3 = { group = "org.apache.commons", name = "commons-lang3", version = "3.17.0" }

hilt = { group = "com.google.dagger", name = "hilt-android", version.ref = "hilt" }
hilt-compiler = { group = "com.google.dagger", name = "hilt-android-compiler", version.ref = "hilt" }

ktor-client-core = { group = "io.ktor", name = "ktor-client-core", version.ref = "ktor" }
ktor_client_cio = { module = "io.ktor:ktor-client-cio", version.ref = "ktor" }
ktor-client-okhttp = { group = "io.ktor", name = "ktor-client-okhttp", version.ref = "ktor" }
ktor-client-content-negotiation = { group = "io.ktor", name = "ktor-client-content-negotiation", version.ref = "ktor" }
ktor-client-encoding = { group = "io.ktor", name = "ktor-client-encoding", version.ref = "ktor" }
ktor-serialization-json = { group = "io.ktor", name = "ktor-serialization-kotlinx-json", version.ref = "ktor" }

json = { module = "org.json:json", version.ref = "json" }

brotli = { group = "org.brotli", name = "dec", version = "0.1.2" }

desugaring = { group = "com.android.tools", name = "desugar_jdk_libs", version = "2.1.5" }

junit = { group = "junit", name = "junit", version = "4.13.2" }

timber = { group = "com.jakewharton.timber", name = "timber", version = "5.0.1" }

newpipe-extractor = { group = "com.github.libre-tube", name = "NewPipeExtractor", version = "bcb7705" }
kuromoji-ipadic = { group = "com.atilika.kuromoji", name = "kuromoji-ipadic", version.ref = "kuromojiIpadic" }

[plugins]
kotlin-serialization = { id = "org.jetbrains.kotlin.plugin.serialization", version.ref = "kotlin" }
compose-compiler = { id = "org.jetbrains.kotlin.plugin.compose", version.ref = "kotlin" }
hilt = { id = "com.google.dagger.hilt.android", version.ref = "hilt" }
kotlin-ksp = { id = "com.google.devtools.ksp", version.ref = "ksp" }<|MERGE_RESOLUTION|>--- conflicted
+++ resolved
@@ -11,11 +11,7 @@
 room = "2.7.1"
 hilt = "2.56.2"
 ktor = "3.1.3"
-<<<<<<< HEAD
-ksp = "2.2.0-RC2-2.0.1"
-=======
 ksp = "2.2.0-RC2-2.0.2"
->>>>>>> e65ca1f4
 kuromojiIpadic = "0.9.0"
 
 [libraries]

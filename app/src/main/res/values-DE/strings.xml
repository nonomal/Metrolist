--- conflicted
+++ resolved
@@ -1,107 +1,4 @@
 <resources>
-<<<<<<< HEAD
-    <!-- Title -->
-    <string name="title_home">Startseite</string>
-    <string name="title_songs">Titel</string>
-    <string name="title_artists">Künstler</string>
-    <string name="title_albums">Alben</string>
-    <string name="title_playlists">Wiedergabelisten</string>
-    <string name="title_explore">Erkunden</string>
-    <string name="title_settings">Einstellungen</string>
-    <string name="title_now_playing">Jetzt spielen</string>
-    <string name="title_error_report">Fehlerbericht</string>
-
-    <!-- Preference Title -->
-    <string name="pref_appearance_title">Erscheinungsbild</string>
-    <string name="pref_follow_system_accent_title">Systemthema folgen</string>
-    <string name="pref_theme_color_title">Themenfarbe</string>
-    <string name="pref_dark_theme_title">Dunkles Thema</string>
-    <string name="dark_theme_on">An</string>
-    <string name="dark_theme_off">Aus</string>
-    <string name="dark_theme_follow_system">System folgen</string>
-    <string name="pref_default_open_tab_title">Standardmäßig geöffnete Registerkarte</string>
-    <string name="pref_customize_navigation_tabs">Anpassen der Navigationsregisterkarten</string>
-    <string name="pref_lyrics_text_position_title">Position des Liedtextes</string>
-    <string name="align_left">Links</string>
-    <string name="align_center">Zentriert</string>
-    <string name="align_right">Rechts</string>
-
-    <string name="pref_content_title">Inhalt</string>
-    <string name="login">Anmeldung</string>
-    <string name="pref_content_language_title">Standard-Inhaltssprache</string>
-    <string name="pref_default_content_country_title">Standard-Inhaltsland</string>
-    <string name="pref_enable_proxy_title">Proxy einschalten</string>
-    <string name="pref_proxy_type_title">Proxy-Typ</string>
-    <string name="pref_proxy_url_title">Proxy-URL</string>
-    <string name="pref_restart_title">Neustart, damit Änderungen wirksam werden</string>
-
-    <string name="pref_player_audio_title">Player und Audio</string>
-    <string name="pref_audio_quality_title">Tonqualität</string>
-    <string name="audio_quality_auto">Automatisch</string>
-    <string name="audio_quality_high">Hoch</string>
-    <string name="audio_quality_low">Niedrig</string>
-    <string name="pref_persistent_queue_title">Dauerhafte Warteschlange</string>
-    <string name="pref_skip_silence_title">Stille überspringen</string>
-    <string name="pref_audio_normalization_title">Audio-Normalisierung</string>
-    <string name="pref_equalizer_title">Equalizer</string>
-
-    <string name="pref_storage_title">Speicher</string>
-    <string name="pref_open_saf_title">Heruntergeladene Dateien in SAF anzeigen</string>
-    <string name="pref_open_saf_summary">Dies kann bei einigen Geräten nicht funktionieren</string>
-    <string name="pref_cache_title">Zwischenspeicher</string>
-    <string name="pref_image_max_cache_size_title">Maximale Größe des Bild-Caches</string>
-    <string name="pref_clear_image_cache_title">Bild-Cache löschen</string>
-    <string name="pref_song_max_cache_size_title">Maximale Größe des Song-Cache</string>
-    <string name="size_used">%s verwendet</string>
-
-    <string name="pref_general_title">Allgemein</string>
-    <string name="pref_auto_download_title">Automatisches Herunterladen</string>
-    <string name="pref_auto_download_summary">Lied herunterladen, wenn es zur Bibliothek hinzugefügt wird</string>
-    <string name="pref_auto_add_song_title">Lied automatisch zur Bibliothek hinzufügen</string>
-    <string name="pref_auto_add_song_summary">Lied zu Ihrer Bibliothek hinzufügen, wenn es fertig abgespielt ist</string>
-    <string name="pref_expand_on_play_title">Erweitern des unteren Spielers im Spiel</string>
-    <string name="pref_notification_more_action_title">Weitere Aktionen in der Benachrichtigung</string>
-    <string name="pref_notification_more_action_summary">Schaltflächen "Zur Bibliothek hinzufügen" und "Gefällt mir" anzeigen</string>
-
-    <string name="pref_privacy_title">Privatsphäre</string>
-    <string name="pref_pause_search_history_title">Suchverlauf anhalten</string>
-    <string name="pref_clear_search_history_title">Suchverlauf löschen</string>
-    <string name="clear_search_history_question">Sind Sie sicher, dass Sie den gesamten Suchverlauf löschen?</string>
-    <string name="pref_enable_kugou_title">KuGou-Liedtextanbieter aktivieren</string>
-
-    <string name="pref_backup_restore_title">Sichern und Wiederherstellen</string>
-    <string name="pref_backup_title">Datensicherung</string>
-    <string name="pref_restore_title">Wiederherstellen</string>
-
-    <string name="pref_about_title">Über</string>
-    <string name="pref_app_version_title">App-Version</string>
-
-    <!-- Colors -->
-    <string name="color_sakura">Sakura</string>
-    <string name="color_red">Rot</string>
-    <string name="color_pink">Pink</string>
-    <string name="color_purple">Lila</string>
-    <string name="color_deep_purple">Dunkelviolett</string>
-    <string name="color_indigo">Indigo</string>
-    <string name="color_blue">Blau</string>
-    <string name="color_light_blue">Hellblau</string>
-    <string name="color_cyan">Türkis</string>
-    <string name="color_teal">Türkisblau</string>
-    <string name="color_green">Grün</string>
-    <string name="color_light_green">Hellgrün</string>
-    <string name="color_lime">Limette</string>
-    <string name="color_yellow">Gelb</string>
-    <string name="color_amber">Bernstein</string>
-    <string name="color_orange">Orange</string>
-    <string name="color_deep_orange">Dunkelorange</string>
-    <string name="color_brown">Braun</string>
-    <string name="color_blue_grey">Blau-grau</string>
-
-    <!-- Nav Menu -->
-    <string name="menu_search">Suche</string>
-    <string name="search_yt_music">YouTube Musik durchsuchen...</string>
-    <string name="search_library">Bibliothek durchsuchen...</string>
-=======
     <!-- Bottom navigation -->
     <string name="home">Startseite</string>
     <string name="songs">Titel</string>
@@ -114,7 +11,6 @@
         <item quantity="one">%d ausgewählt</item>
         <item quantity="other">%d ausgewählt</item>
     </plurals>
->>>>>>> e8514a43
 
     <!-- Home -->
     <string name="history">History</string>
@@ -151,27 +47,6 @@
     <string name="downloaded_songs">Heruntergeladene Titel</string>
     <string name="playlist_is_empty">The playlist is empty</string>
 
-<<<<<<< HEAD
-    <!-- Popup Menu -->
-    <string name="menu_details">Details</string>
-    <string name="menu_edit">Bearbeiten</string>
-    <string name="menu_start_radio">Radio starten</string>
-    <string name="menu_play">Wiedergegeben</string>
-    <string name="menu_play_next">Als nächstes wiedergeben</string>
-    <string name="menu_add_to_queue">Zur Warteschlange hinzufügen</string>
-    <string name="menu_add_to_library">Zur Bibliothek hinzufügen</string>
-    <string name="menu_download">Herunterladen</string>
-    <string name="menu_remove_download">Download entfernen</string>
-    <string name="menu_import_playlist">Wiedergabeliste importieren</string>
-    <string name="menu_add_to_playlist">Zur Wiedergabeliste hinzufügen</string>
-    <string name="menu_view_artist">Künstler ansehen</string>
-    <string name="menu_view_album">Album ansehen</string>
-    <string name="menu_refetch">Neu laden</string>
-    <string name="menu_share">Teilen</string>
-    <string name="menu_delete">Löschen</string>
-    <string name="menu_search_online">Online-Suche</string>
-    <string name="menu_choose_lyrics">Andere Texte auswählen</string>
-=======
     <!-- Button -->
     <string name="retry">Wiederholen</string>
     <string name="radio">Radio</string>
@@ -183,7 +58,7 @@
     <string name="start_radio">Radio starten</string>
     <string name="play">Wiedergegeben</string>
     <string name="play_next">Als nächstes wiedergeben</string>
-    <string name="add_to_queue">Zu Warteschlange hinzufügen</string>
+    <string name="add_to_queue">Zur Warteschlange hinzufügen</string>
     <string name="add_to_library">Zur Bibliothek hinzufügen</string>
     <string name="download">Herunterladen</string>
     <string name="remove_download">Download entfernen</string>
@@ -206,7 +81,6 @@
     <string name="sort_by_song_count">Anzahl der Lieder</string>
     <string name="sort_by_length">Länge</string>
     <string name="sort_by_play_time">Spielzeit</string>
->>>>>>> e8514a43
 
     <!-- Dialog -->
     <string name="media_id">Medien-ID</string>
@@ -240,29 +114,6 @@
     <string name="artist_name">Name des Künstlers</string>
     <string name="error_artist_name_empty">Der Name des Künstlers darf nicht leer sein.</string>
 
-<<<<<<< HEAD
-    <string name="dialog_title_duplicate_artist">Doppelter Künstler</string>
-    <string name="dialog_msg_duplicate_artist">Künstler %1$s existiert bereits.</string>
-
-    <string name="dialog_title_choose_playlist">Wiedergabeliste auswählen</string>
-
-    <string name="dialog_title_edit_playlist">Wiedergabeliste bearbeiten</string>
-
-    <string name="dialog_title_choose_backup_content">Inhalt zum Sichern auswählen</string>
-    <string name="dialog_title_choose_restore_content">Inhalt zum Wiederherstellen auswählen</string>
-    <string name="choice_preferences">Einstellungen</string>
-    <string name="choice_database">Datenbank</string>
-    <string name="choice_downloaded_songs">Heruntergeladene Titel</string>
-    <string name="message_backup_create_success">Sicherung erfolgreich erstellt</string>
-    <string name="message_backup_create_failed">Konnte keine Sicherung erstellen</string>
-    <string name="message_restore_failed">Wiederherstellung der Sicherung fehlgeschlagen</string>
-
-    <!-- Notification -->
-    <string name="channel_name_playback">Musik-Player</string>
-    <string name="channel_name_download">Herunterladen</string>
-
-=======
->>>>>>> e8514a43
     <!-- Noun -->
     <plurals name="n_song">
         <item quantity="one">%d Lied</item>
@@ -282,55 +133,6 @@
     </plurals>
 
     <!-- Snackbar -->
-<<<<<<< HEAD
-    <plurals name="snackbar_delete_song">
-        <item quantity="one">%d Song wurde gelöscht.</item>
-        <item quantity="other">%d Songs wurden gelöscht.</item>
-    </plurals>
-    <plurals name="n_selected">
-        <item quantity="one">%d ausgewählt</item>
-        <item quantity="other">%d ausgewählt</item>
-    </plurals>
-    <string name="snackbar_undo">Rückgängig machen</string>
-    <string name="snackbar_url_error">Kann diese URL nicht identifizieren.</string>
-    <plurals name="snackbar_song_play_next">
-        <item quantity="one">Song wird als nächstes gespielt</item>
-        <item quantity="other">%d Songs werden als nächstes gespielt</item>
-    </plurals>
-    <plurals name="snackbar_artist_play_next">
-        <item quantity="one">Der Künstler spielt als nächstes</item>
-        <item quantity="other">%d Künstler werden als nächstes spielen</item>
-    </plurals>
-    <plurals name="snackbar_album_play_next">
-        <item quantity="one">Album wird als nächstes gespielt</item>
-        <item quantity="other">%d Alben werden als nächstes gespielt</item>
-    </plurals>
-    <plurals name="snackbar_playlist_play_next">
-        <item quantity="one">Playlist wird als nächstes abgespielt</item>
-        <item quantity="other">%d Wiedergabelisten werden als nächstes abgespielt</item>
-    </plurals>
-    <string name="snackbar_play_next">Ausgewählte spielen als nächstes</string>
-    <plurals name="snackbar_song_added_to_queue">
-        <item quantity="one">Lied zur Warteschlange hinzugefügt</item>
-        <item quantity="other">%d Lieder zur Warteschlange hinzugefügt</item>
-    </plurals>
-    <plurals name="snackbar_artist_added_to_queue">
-        <item quantity="one">Künstler zur Warteschlange hinzugefügt</item>
-        <item quantity="other">%d Künstler zur Warteschlange hinzugefügt</item>
-    </plurals>
-    <plurals name="snackbar_album_added_to_queue">
-        <item quantity="one">Album zur Warteschlange hinzugefügt</item>
-        <item quantity="other">%d Alben zur Warteschlange hinzugefügt</item>
-    </plurals>
-    <plurals name="snackbar_playlist_added_to_queue">
-        <item quantity="one">Wiedergabeliste zur Warteschlange hinzugefügt</item>
-        <item quantity="other">%d Wiedergabelisten zur Warteschlange hinzugefügt</item>
-    </plurals>
-    <string name="snackbar_added_to_queue">Ausgewählte zur Warteschlange hinzugefügt</string>
-    <string name="snackbar_added_to_library">Zur Bibliothek hinzugefügt</string>
-    <string name="snackbar_removed_from_library">Aus der Bibliothek entfernt</string>
-=======
->>>>>>> e8514a43
     <string name="snackbar_playlist_imported">Wiedergabeliste importiert</string>
 
     <!-- Player -->
@@ -371,7 +173,7 @@
     <string name="customize_navigation_tabs">Anpassen der Navigationsregisterkarten</string>
     <string name="lyrics_text_position">Position des Liedtextes</string>
     <string name="left">Links</string>
-    <string name="center">Mitte</string>
+    <string name="center">Zentriert</string>
     <string name="right">Rechts</string>
 
     <string name="content">Inhalt</string>
@@ -382,7 +184,7 @@
     <string name="enable_proxy">Proxy einschalten</string>
     <string name="proxy_type">Proxy-Typ</string>
     <string name="proxy_url">Proxy-URL</string>
-    <string name="restart_to_take_effect">Neustart, damit er wirksam wird</string>
+    <string name="restart_to_take_effect">Neustart, damit Änderungen wirksam werden</string>
 
     <string name="player_and_audio">Player und Audio</string>
     <string name="audio_quality">Tonqualität</string>

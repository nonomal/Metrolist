--- conflicted
+++ resolved
@@ -142,18 +142,6 @@
         <item quantity="other">%d çalma listesi</item>
     </plurals>
     <plurals name="n_week" tools:ignore="MissingQuantity">
-<<<<<<< HEAD
-        <item quantity="one">%d hafta</item>
-        <item quantity="other">%d hafta</item>
-    </plurals>
-    <plurals name="n_month" tools:ignore="MissingQuantity">
-        <item quantity="one">%d ay</item>
-        <item quantity="other">%d ay</item>
-    </plurals>
-    <plurals name="n_year" tools:ignore="MissingQuantity">
-        <item quantity="one">%d yıl</item>
-        <item quantity="other">%d yıl</item>
-=======
         <item quantity="one">%d week</item>
         <item quantity="other">%d weeks</item>
     </plurals>
@@ -164,13 +152,12 @@
     <plurals name="n_year" tools:ignore="MissingQuantity">
         <item quantity="one">%d year</item>
         <item quantity="other">%d years</item>
->>>>>>> c9b28ee6
     </plurals>
 
     <!-- Snackbar -->
     <string name="playlist_imported">Çalma listesi içe aktarıldı</string>
-    <string name="removed_song_from_playlist">Çalma listesinden \"%s\" kaldırıldı</string>
-    <string name="playlist_synced">Çalma listesi senkronize edildi</string>
+    <string name="removed_song_from_playlist">\"%s\" çalma listesinden kaldırıldı</string>
+    <string name="playlist_synced">Çalma listesi eşitlendi</string>
     <string name="undo">Geri al</string>
 
     <!-- Player -->
@@ -259,13 +246,6 @@
     <string name="backup">Yedekle</string>
     <string name="restore">Geri yükle</string>
     <string name="imported_playlist">Çalma listesi içe aktarıldı</string>
-<<<<<<< HEAD
-    <plurals name="import_success" tools:ignore="MissingQuantity">
-        <item quantity="one">"\"%s\" %d şarkı ile içe aktarıldı</item>
-        <item quantity="other">"\"%s\" %d şarkı ile içe aktarıldı</item>
-    </plurals>
-=======
->>>>>>> c9b28ee6
     <string name="backup_create_success">Yedekleme başarıyla oluşturuldu</string>
     <string name="backup_create_failed">Yedekleme oluşturulamadı</string>
     <string name="restore_failed">Yedekleme geri yüklenemedi</string>

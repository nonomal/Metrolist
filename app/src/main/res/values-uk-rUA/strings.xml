<resources xmlns:tools="http://schemas.android.com/tools">
    <!-- Bottom navigation -->
    <string name="home">Головна</string>
    <string name="songs">Музика</string>
    <string name="artists">Виконавці</string>
    <string name="albums">Альбоми</string>
    <string name="playlists">Плейлисти</string>

    <!-- Top bar -->
    <plurals name="n_selected">
        <item quantity="one">%d вибрано</item>
        <item quantity="few">%d вибрано</item>
        <item quantity="many">%d вибрано</item>
        <item quantity="other">%d вибрано</item>
    </plurals>

    <!-- Home -->
    <string name="history">Історія</string>
    <string name="stats">Статистика</string>
    <string name="mood_and_genres">Настрій та жанри</string>
    <string name="account">Акаунт</string>
    <string name="quick_picks">Швидкий вибір</string>
    <string name="quick_picks_empty">Послухайте кілька пісень, щоб створити ваш швидкий вибір</string>
    <string name="new_release_albums">Нові релізи альбомів</string>

    <!-- History -->
    <string name="today">Сьогодні</string>
    <string name="yesterday">Вчора</string>
    <string name="this_week">Цього тижня</string>
    <string name="last_week">Минулого тижня</string>

    <!-- Stats -->
    <string name="most_played_songs">Найпопулярніші пісні</string>
    <string name="most_played_artists">Найпопулярніші виконавці</string>
    <string name="most_played_albums">Most played albums</string>

    <!-- Search -->
    <string name="search">Пошук</string>
    <string name="search_yt_music">Пошук в YouTube Music…</string>
    <string name="search_library">Пошук в бібліотеці…</string>
    <string name="filter_all">Всі</string>
    <string name="filter_songs">Композиції</string>
    <string name="filter_videos">Відео</string>
    <string name="filter_albums">Альбоми</string>
    <string name="filter_artists">Виконавці</string>
    <string name="filter_playlists">Плейлисти</string>
    <string name="filter_community_playlists">Плейлисти спільноти</string>
    <string name="filter_featured_playlists">Обрані плейлисти</string>
    <string name="no_results_found">Результатів не знайдено</string>

    <!-- Artist screen -->
    <string name="from_your_library">З вашої бібліотеки</string>

    <!-- Playlist -->
    <string name="liked_songs">Улюблені треки</string>
    <string name="downloaded_songs">Завантажена музика</string>
    <string name="playlist_is_empty">Плейлист порожній</string>

    <!-- Button -->
    <string name="retry">Повторювати</string>
    <string name="radio">Радіо</string>
    <string name="shuffle">Перемішати</string>

    <!-- Menu -->
    <string name="details">Детальніше</string>
    <string name="edit">Редагувати</string>
    <string name="start_radio">Увімкнути радіо</string>
    <string name="play">Відтворити</string>
    <string name="play_next">Відтворити наступним</string>
    <string name="add_to_queue">Додати в чергу</string>
    <string name="add_to_library">Додати в бібліотеку</string>
    <string name="remove_from_library">Видалити з бібліотеки</string>
    <string name="download">Завантажити</string>
    <string name="downloading">Завантаження</string>
    <string name="remove_download">Видалити із завантажених</string>
    <string name="import_playlist">Імпортувати плейлист</string>
    <string name="add_to_playlist">Додати в плейлист</string>
    <string name="view_artist">Перейти до виконавця</string>
    <string name="view_album">Перейти до альбому</string>
    <string name="refetch">Оновити</string>
    <string name="share">Поділитися</string>
    <string name="delete">Видалити</string>
    <string name="remove_from_history">Видалити з історії</string>
    <string name="search_online">Пошук в Інтернеті</string>
    <string name="sync">Синхронізація</string>

    <!-- Sort menu -->
    <string name="sort_by_create_date">Нещодавно додані</string>
    <string name="sort_by_name">Назва</string>
    <string name="sort_by_artist">Виконавець</string>
    <string name="sort_by_year">Рік</string>
    <string name="sort_by_song_count">Кількість треків</string>
    <string name="sort_by_length">Тривалість</string>
    <string name="sort_by_play_time">Кількість відтворень</string>
    <string name="sort_by_custom">Корист. порядок</string>

    <!-- Dialog -->
    <string name="media_id">Ідентифікатор медіа</string>
    <string name="mime_type">Тип MIME</string>
    <string name="codecs">Кодеки</string>
    <string name="bitrate">Бітрейт</string>
    <string name="sample_rate">Частота дискретизації</string>
    <string name="loudness">Гучність</string>
    <string name="volume">Рівень гучності</string>
    <string name="file_size">Розмір файлу</string>
    <string name="unknown">Невідомо</string>
    <string name="copied">Скопійовано</string>

    <string name="edit_lyrics">Редагувати текст пісні</string>
    <string name="search_lyrics">Пошук тексту пісні</string>

    <string name="edit_song">Редагувати композицію</string>
    <string name="song_title">Назва композиції</string>
    <string name="song_artists">Виконавці композиції</string>
    <string name="error_song_title_empty">Вкажіть назву композиції</string>
    <string name="error_song_artist_empty">Вкажіть виконавців композиції</string>
    <string name="save">Зберегти</string>

    <string name="choose_playlist">Вибрати плейлист</string>
    <string name="edit_playlist">Редагувати плейлист</string>
    <string name="create_playlist">Створити плейлист</string>
    <string name="playlist_name">Назва плейлиста</string>
    <string name="error_playlist_name_empty">Вкажіть назву плейлиста</string>

    <string name="edit_artist">Редагувати виконавця</string>
    <string name="artist_name">Ім\'я виконавця</string>
    <string name="error_artist_name_empty">Вкажіть ім\'я виконавця</string>

    <!-- Noun -->
    <plurals name="n_song">
        <item quantity="one">%d композиція</item>
        <item quantity="few">%d композиції</item>
        <item quantity="many">%d композицій</item>
        <item quantity="other">%d композицій</item>
    </plurals>
    <plurals name="n_artist">
        <item quantity="one">%d виконавець</item>
        <item quantity="few">%d виконавця</item>
        <item quantity="many">%d виконавців</item>
        <item quantity="other">%d виконавців</item>
    </plurals>
    <plurals name="n_album">
        <item quantity="one">%d альбом</item>
        <item quantity="few">%d альбоми</item>
        <item quantity="many">%d альбомів</item>
        <item quantity="other">%d альбомів</item>
    </plurals>
    <plurals name="n_playlist">
        <item quantity="one">%d плейлист</item>
        <item quantity="few">%d плейлисти</item>
        <item quantity="many">%d плейлистів</item>
        <item quantity="other">%d плейлистів</item>
    </plurals>
    <plurals name="n_week" tools:ignore="MissingQuantity">
        <item quantity="one">%d тиждень</item>
        <item quantity="few">%d тижні</item>
        <item quantity="many">%d тижнів</item>
        <item quantity="other">%d тижнів</item>
    </plurals>
    <plurals name="n_month" tools:ignore="MissingQuantity">
        <item quantity="one">%d місяць</item>
        <item quantity="few">%d місяці</item>
        <item quantity="many">%d місяців</item>
        <item quantity="other">%d місяців</item>
    </plurals>
    <plurals name="n_year" tools:ignore="MissingQuantity">
        <item quantity="one">%d рік</item>
        <item quantity="few">%d роки</item>
        <item quantity="many">%d років</item>
        <item quantity="other">%d років</item>
    </plurals>

    <!-- Snackbar -->
    <string name="playlist_imported">Плейлист імпортовано</string>
    <string name="removed_song_from_playlist">«%s» видалено зі списку відтворення</string>
    <string name="playlist_synced">Плейлист синхронізовано</string>
    <string name="undo">Скасувати</string>

    <!-- Player -->
    <string name="lyrics_not_found">Текст пісні не знайдено</string>
    <string name="sleep_timer">Таймер сну</string>
    <string name="end_of_song">Кінець пісні</string>
    <plurals name="minute">
        <item quantity="one" tools:ignore="ImpliedQuantity">1 хвилина</item>
        <item quantity="few">%d хвилини</item>
        <item quantity="many">%d хвилин</item>
        <item quantity="other">%d хвилин</item>
    </plurals>
    <string name="error_no_stream">Немає доступних потоків</string>
    <string name="error_no_internet">Відсутнє підключення до мережі</string>
    <string name="error_timeout">Тайм-аут</string>
    <string name="error_unknown">Невідома помилка</string>

    <!-- Player action -->
    <string name="action_like">Поставити «Подобається»</string>
    <string name="action_remove_like">Прибрати «Подобається»</string>

    <!-- Queue Title -->
    <string name="queue_all_songs">Всі композиції</string>
    <string name="queue_searched_songs">Шукані композиції</string>

    <!-- Notification name -->
    <string name="music_player">Музичний плеєр</string>

    <!-- Settings -->
    <string name="settings">Параметри</string>
    <string name="appearance">Зовнішній вигляд</string>
    <string name="enable_dynamic_theme">Увімкнути динамічну тему</string>
    <string name="dark_theme">Темна тема</string>
    <string name="dark_theme_on">Увімк.</string>
    <string name="dark_theme_off">Вимк.</string>
    <string name="dark_theme_follow_system">Використовувати налаштування системи</string>
    <string name="pure_black">Режим чистого чорного кольору</string>
    <string name="default_open_tab">Вкладка навігації за замовчуванням</string>
    <string name="customize_navigation_tabs">Налаштування вкладок навігації</string>
    <string name="lyrics_text_position">Розташування тексту пісні</string>
    <string name="left">Ліворуч</string>
    <string name="center">По центру</string>
    <string name="right">Праворуч</string>

    <string name="content">Контент</string>
    <string name="login">Логін</string>
    <string name="content_language">Мова контенту</string>
    <string name="content_country">Країна контенту</string>
    <string name="system_default">Використовувати налаштування системи</string>
    <string name="enable_proxy">Увімкнути проксі</string>
    <string name="proxy_type">Тип проксі</string>
    <string name="proxy_url">URL проксі</string>
    <string name="restart_to_take_effect">Перезапуск програми</string>

    <string name="player_and_audio">Плеєр та аудіо</string>
    <string name="audio_quality">Якість аудіо</string>
    <string name="audio_quality_auto">Авто</string>
    <string name="audio_quality_high">Висока</string>
    <string name="audio_quality_low">Низька</string>
    <string name="persistent_queue">Постійна черга</string>
    <string name="skip_silence">Пропуск тиші в композиціях</string>
    <string name="audio_normalization">Нормалізація аудіо</string>
    <string name="equalizer">Еквалайзер</string>

    <string name="storage">Сховище</string>
    <string name="cache">Кеш</string>
    <string name="image_cache">Кеш зображень</string>
    <string name="song_cache">Кеш аудіо</string>
    <string name="max_cache_size">Максимальний розмір кешу</string>
    <string name="unlimited">Необмежено</string>
    <string name="clear_all_downloads">Очистити всі завантаження</string>
    <string name="max_image_cache_size">Макс. розмір кешу зображень</string>
    <string name="clear_image_cache">Очистити кеш зображень</string>
    <string name="max_song_cache_size">Макс. розмір кешу аудіо</string>
    <string name="clear_song_cache">Очистити кеш аудіо</string>
    <string name="size_used">%s використано</string>

    <string name="privacy">Конфіденційність</string>
    <string name="pause_listen_history">Призупинити історію прослуховування</string>
    <string name="clear_listen_history">Очистити історію прослуховування</string>
    <string name="clear_listen_history_confirm">Ви впевнені, що хочете очистити всю історію прослуховування?</string>
    <string name="pause_search_history">Призупинити історію пошуку</string>
    <string name="clear_search_history">Очистити історію пошуку</string>
    <string name="clear_search_history_confirm">Ви впевнені, що хочете очистити всю історію пошуку?</string>
    <string name="enable_kugou">Увімкнути провайдера текстів KuGou</string>

    <string name="backup_restore">Резервне копіювання</string>
    <string name="backup">Створити резервну копію</string>
    <string name="restore">Відновити з резервної копії</string>
    <string name="imported_playlist">Імпортований плейлист</string>
<<<<<<< HEAD
    <plurals name="import_success" tools:ignore="MissingQuantity">
        <item quantity="one">Імпортовано «%s» з %d композицією</item>
        <item quantity="other">Імпортовано «%s» з %d композиціями</item>
    </plurals>
=======
>>>>>>> c9b28ee6
    <string name="backup_create_success">Резервну копію створено успішно</string>
    <string name="backup_create_failed">Не вдалося створити резервну копію</string>
    <string name="restore_failed">Не вдалося відновити з резервної копії</string>

    <string name="about">Про програму</string>
    <string name="app_version">Версія застосунку</string>
</resources><|MERGE_RESOLUTION|>--- conflicted
+++ resolved
@@ -32,7 +32,7 @@
     <!-- Stats -->
     <string name="most_played_songs">Найпопулярніші пісні</string>
     <string name="most_played_artists">Найпопулярніші виконавці</string>
-    <string name="most_played_albums">Most played albums</string>
+    <string name="most_played_albums">Найпопулярніші альбоми</string>
 
     <!-- Search -->
     <string name="search">Пошук</string>
@@ -264,13 +264,6 @@
     <string name="backup">Створити резервну копію</string>
     <string name="restore">Відновити з резервної копії</string>
     <string name="imported_playlist">Імпортований плейлист</string>
-<<<<<<< HEAD
-    <plurals name="import_success" tools:ignore="MissingQuantity">
-        <item quantity="one">Імпортовано «%s» з %d композицією</item>
-        <item quantity="other">Імпортовано «%s» з %d композиціями</item>
-    </plurals>
-=======
->>>>>>> c9b28ee6
     <string name="backup_create_success">Резервну копію створено успішно</string>
     <string name="backup_create_failed">Не вдалося створити резервну копію</string>
     <string name="restore_failed">Не вдалося відновити з резервної копії</string>
